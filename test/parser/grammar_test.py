"""The Test file for The New Parser (Grammar Classes)."""

import pytest
import logging

from sqlfluff.parser import RootParseContext
<<<<<<< HEAD
from sqlfluff.parser.grammar import (OneOf, Sequence, GreedyUntil, ContainsOnly,
                                     Delimited, BaseGrammar, StartsWith)
from sqlfluff.parser.segments_common import KeywordSegment, EphemeralSegment
=======
from sqlfluff.parser.grammar import (
    OneOf,
    Sequence,
    GreedyUntil,
    ContainsOnly,
    Delimited,
    BaseGrammar,
    StartsWith,
)
from sqlfluff.parser.segments_common import KeywordSegment
>>>>>>> aa182d28
from sqlfluff.dialects import ansi_dialect

# NB: All of these tests depend somewhat on the KeywordSegment working as planned


@pytest.fixture(scope="function")
def seg_list(generate_test_segments):
    """A preset list of segments for testing."""
    return generate_test_segments(["bar", " \t ", "foo", "baar", " \t "])


@pytest.fixture(scope="function")
def bracket_seg_list(generate_test_segments):
    """Another preset list of segments for testing."""
    return generate_test_segments(
        ["bar", " \t ", "(", "foo", "    ", ")", "baar", " \t ", "foo"]
    )


@pytest.fixture(scope="function")
def fresh_ansi_dialect():
    """Expand the ansi dialect for use."""
    dialect = ansi_dialect
    dialect.expand()
    return dialect


def test__parser__grammar__base__code_only_sensitive_match(seg_list):
    """Test the _code_only_sensitive_match method of the BaseGrammar."""
    fs = KeywordSegment.make("foo")
    bs = KeywordSegment.make("bar")
    with RootParseContext(dialect=None) as ctx:
        # Matching the first element of the list
        m = BaseGrammar._code_only_sensitive_match(seg_list, bs, ctx, code_only=False)
        assert m.matched_segments == (bs("bar", seg_list[0].pos_marker),)
        # Matching with a bit of whitespace before
        m = BaseGrammar._code_only_sensitive_match(
            seg_list[1:], fs, ctx, code_only=True
        )
        assert m.matched_segments == (seg_list[1], fs("foo", seg_list[2].pos_marker))
        # Matching with a bit of whitespace before (not code_only)
        m = BaseGrammar._code_only_sensitive_match(
            seg_list[1:], fs, ctx, code_only=False
        )
        assert not m
        # Matching with whitespace after
        m = BaseGrammar._code_only_sensitive_match(
            seg_list[:2], bs, ctx, code_only=True
        )
        assert m.matched_segments == (bs("bar", seg_list[0].pos_marker), seg_list[1])


def test__parser__grammar__base__trim_non_code(seg_list):
    """Test the _trim_non_code method of the BaseGrammar."""
    assert BaseGrammar._trim_non_code(seg_list) == ((), seg_list[:4], (seg_list[4],))
    assert BaseGrammar._trim_non_code(seg_list, code_only=False) == ((), seg_list, ())
    assert BaseGrammar._trim_non_code(seg_list[1:]) == (
        (seg_list[1],),
        seg_list[2:4],
        (seg_list[4],),
    )


def test__parser__grammar__base__look_ahead_match(seg_list):
    """Test the _look_ahead_match method of the BaseGrammar."""
    fs = KeywordSegment.make("foo")
    bs = KeywordSegment.make("bar")

    with RootParseContext(dialect=None) as ctx:
        # Basic version, we should find bar first
        m = BaseGrammar._look_ahead_match(seg_list, [fs, bs], ctx)
        assert isinstance(m, tuple)
        assert len(m) == 3
        assert m[0] == ()
        assert m[2] == bs
        # NB the middle element is a match object
        assert m[1].matched_segments == (bs("bar", seg_list[0].pos_marker),)

        # Look ahead for foo
        m = BaseGrammar._look_ahead_match(seg_list, [fs], ctx, code_only=False)
        assert m[1].matched_segments == (fs("foo", seg_list[2].pos_marker),)

        # Allow leading whitespace
        m = BaseGrammar._look_ahead_match(seg_list, [fs], ctx, code_only=True)
        assert m[1].matched_segments == (seg_list[1], fs("foo", seg_list[2].pos_marker))


<<<<<<< HEAD
def test__parser__grammar__base__checkpoing(seg_list):
    """Test the _look_ahead_match method of the BaseGrammar."""
    g = BaseGrammar(ephemeral_name='TestGrammar')

    with RootParseContext(dialect=None) as ctx:
        m = g._match(seg_list, ctx)
        # Check we get an ephemeral segment
        assert isinstance(m.matched_segments[0], EphemeralSegment)
        chkpoint = m.matched_segments[0]
        # Check it's got the same content.
        assert chkpoint.segments == seg_list


def test__parser__grammar__base__bracket_sensitive_look_ahead_match(bracket_seg_list, fresh_ansi_dialect):
=======
def test__parser__grammar__base__bracket_sensitive_look_ahead_match(
    bracket_seg_list, fresh_ansi_dialect
):
>>>>>>> aa182d28
    """Test the _bracket_sensitive_look_ahead_match method of the BaseGrammar."""
    fs = KeywordSegment.make("foo")
    bs = KeywordSegment.make("bar")
    # We need a dialect here to do bracket matching
    with RootParseContext(dialect=fresh_ansi_dialect) as ctx:
        # Basic version, we should find bar first
        m = BaseGrammar._bracket_sensitive_look_ahead_match(
            bracket_seg_list, [fs, bs], ctx
        )
        assert isinstance(m, tuple)
        assert len(m) == 3
        assert m[0] == ()
        assert m[2] == bs
        # NB the middle element is a match object
        assert m[1].matched_segments == (bs("bar", bracket_seg_list[0].pos_marker),)

        # Look ahead for foo, we should find the one AFTER the brackets, not the
        # on IN the brackets.
        m = BaseGrammar._bracket_sensitive_look_ahead_match(bracket_seg_list, [fs], ctx)
        assert isinstance(m, tuple)
        assert len(m) == 3
        assert (
            len(m[0]) == 7
        )  # NB: The bracket segments will have been mutated, so we can't directly compare
        assert m[2] == fs
        # We'll end up matching the whitespace with the keyword
        assert m[1].matched_segments == (
            bracket_seg_list[7],
            fs("foo", bracket_seg_list[8].pos_marker),
        )


@pytest.mark.parametrize("code_only", [True, False])
def test__parser__grammar_oneof(seg_list, code_only):
    """Test the OneOf grammar.

    NB: Should behave the same regardless of code_only.

    """
    fs = KeywordSegment.make("foo")
    bs = KeywordSegment.make("bar")
    g = OneOf(fs, bs, code_only=code_only)
    with RootParseContext(dialect=None) as ctx:
        # Check directly
        assert g.match(seg_list, parse_context=ctx).matched_segments == (
            bs("bar", seg_list[0].pos_marker),
        )
        # Check with a bit of whitespace
        assert not g.match(seg_list[1:], parse_context=ctx)


def test__parser__grammar_oneof_exclude(seg_list):
    """Test the OneOf grammar exclude option."""
    fs = KeywordSegment.make("foo")
    bs = KeywordSegment.make("bar")
    g = OneOf(bs, exclude=Sequence(bs, fs))
    with RootParseContext(dialect=None) as ctx:
        # Just against the first alone
        assert g.match(seg_list[:1], parse_context=ctx)
        # Now with the bit to exclude invluded
        assert not g.match(seg_list, parse_context=ctx)


def test__parser__grammar_startswith_a(seg_list, fresh_ansi_dialect, caplog):
    """Test the StartsWith grammar simply."""
    baar = KeywordSegment.make("baar")
    bar = KeywordSegment.make("bar")
    with RootParseContext(dialect=fresh_ansi_dialect) as ctx:
        with caplog.at_level(logging.DEBUG, logger="sqluff.parser"):
            assert StartsWith(bar).match(seg_list, parse_context=ctx)
            assert not StartsWith(baar).match(seg_list, parse_context=ctx)


def test__parser__grammar_startswith_b(seg_list, fresh_ansi_dialect, caplog):
    """Test the StartsWith grammar with a terminator (included & exluded)."""
    baar = KeywordSegment.make("baar")
    bar = KeywordSegment.make("bar")
    with RootParseContext(dialect=fresh_ansi_dialect) as ctx:
        with caplog.at_level(logging.DEBUG, logger="sqluff.parser"):
            m = StartsWith(bar, terminator=baar).match(seg_list, parse_context=ctx)
            assert len(m) == 3
            m = StartsWith(bar, terminator=baar, include_terminator=True).match(
                seg_list, parse_context=ctx
            )
            # NB: We'll end up matching the terminating whitespace too
            assert len(m) == 5


def test__parser__grammar_sequence(seg_list, caplog):
    """Test the Sequence grammar."""
    fs = KeywordSegment.make("foo")
    bs = KeywordSegment.make("bar")
    g = Sequence(bs, fs)
    gc = Sequence(bs, fs, code_only=False)
    with RootParseContext(dialect=None) as ctx:
        with caplog.at_level(logging.DEBUG, logger="sqluff.parser"):
            # Should be able to match the list using the normal matcher
            logging.info("#### TEST 1")
            m = g.match(seg_list, parse_context=ctx)
            assert m
            assert len(m) == 3
            assert m.matched_segments == (
                bs("bar", seg_list[0].pos_marker),
                seg_list[1],  # This will be the whitespace segment
                fs("foo", seg_list[2].pos_marker),
            )
            # Shouldn't with the code_only matcher
            logging.info("#### TEST 2")
            assert not gc.match(seg_list, parse_context=ctx)
            # Shouldn't match even on the normal one if we don't start at the beginning
            logging.info("#### TEST 2")
            assert not g.match(seg_list[1:], parse_context=ctx)


def test__parser__grammar_sequence_nested(seg_list, caplog):
    """Test the Sequence grammar when nested."""
    fs = KeywordSegment.make("foo")
    bs = KeywordSegment.make("bar")
    bas = KeywordSegment.make("baar")
    g = Sequence(Sequence(bs, fs), bas)
    with RootParseContext(dialect=None) as ctx:
        with caplog.at_level(logging.DEBUG, logger="sqluff.parser"):
            # Matching the start of the list shouldn't work
            logging.info("#### TEST 1")
            assert not g.match(seg_list[:2], parse_context=ctx)
            # Matching the whole list should, and the result should be flat
            logging.info("#### TEST 2")
            assert g.match(seg_list, parse_context=ctx).matched_segments == (
                bs("bar", seg_list[0].pos_marker),
                seg_list[1],  # This will be the whitespace segment
                fs("foo", seg_list[2].pos_marker),
                bas("baar", seg_list[3].pos_marker)
                # NB: No whitespace at the end, this shouldn't be consumed.
            )


def test__parser__grammar_delimited(caplog, generate_test_segments, fresh_ansi_dialect):
    """Test the Delimited grammar."""
    seg_list = generate_test_segments(["bar", " \t ", ",", "    ", "bar", "    "])
    bs = KeywordSegment.make("bar")
    comma = KeywordSegment.make(",", name="comma")
    expectation = (
        bs("bar", seg_list[0].pos_marker),
        seg_list[1],  # This will be the whitespace segment
        comma(",", seg_list[2].pos_marker),
        seg_list[3],  # This will be the whitespace segment
        bs("bar", seg_list[4].pos_marker),
        seg_list[5],  # This will be the whitespace segment
    )
    g = Delimited(bs, delimiter=comma)
    gt = Delimited(bs, delimiter=comma, allow_trailing=True)
    with RootParseContext(dialect=fresh_ansi_dialect) as ctx:
        with caplog.at_level(logging.DEBUG, logger="sqluff.parser"):
            # Matching not quite the full list shouldn't work
            logging.info("#### TEST 1")
            assert not g.match(seg_list[:4], parse_context=ctx)
            # Matching not quite the full list should work if we allow trailing
            logging.info("#### TEST 1")
            assert gt.match(seg_list[:4], parse_context=ctx)
            # Matching up to 'bar' should
            logging.info("#### TEST 3")
            assert (
                g._match(seg_list[:5], parse_context=ctx).matched_segments
                == expectation[:5]
            )
            # Matching the full list ALSO should, because it's just whitespace
            logging.info("#### TEST 4")
            assert (
                g.match(seg_list, parse_context=ctx).matched_segments == expectation[:6]
            )
            # We should have matched the trailing whitespace in this case.


def test__parser__grammar_delimited_not_code_only(
    caplog, generate_test_segments, fresh_ansi_dialect
):
    """Test the Delimited grammar when not code_only."""
    seg_list_a = generate_test_segments(["bar", " \t ", ".", "    ", "bar"])
    seg_list_b = generate_test_segments(["bar", ".", "bar"])
    bs = KeywordSegment.make("bar")
    dot = KeywordSegment.make(".", name="dot")
    g = Delimited(bs, delimiter=dot, code_only=False)
    with RootParseContext(dialect=fresh_ansi_dialect) as ctx:
        with caplog.at_level(logging.DEBUG, logger="sqluff.parser"):
            # Matching with whitespace shouldn't match
            # TODO: dots should be parsed out EARLY
            logging.info("#### TEST 1")
            assert not g.match(seg_list_a, parse_context=ctx)
            # Matching up to 'bar' should
            logging.info("#### TEST 2")
            assert g.match(seg_list_b, parse_context=ctx) is not None


def test__parser__grammar_greedyuntil(seg_list, fresh_ansi_dialect):
    """Test the GreedyUntil grammar."""
    fs = KeywordSegment.make("foo")
    bs = KeywordSegment.make("bar")
    bas = KeywordSegment.make("baar")
    g0 = GreedyUntil(bs)
    g1 = GreedyUntil(fs, code_only=False)
    g2 = GreedyUntil(bas)
    with RootParseContext(dialect=fresh_ansi_dialect) as ctx:
        # Greedy matching until the first item should return none
        assert not g0.match(seg_list, parse_context=ctx)
        # Greedy matching up to foo should return bar (as a raw!)
        assert g1.match(seg_list, parse_context=ctx).matched_segments == seg_list[:1]
        # Greedy matching up to baar should return bar, foo  (as a raw!)
        assert g2.match(seg_list, parse_context=ctx).matched_segments == seg_list[:3]


def test__parser__grammar_greedyuntil_bracketed(bracket_seg_list, fresh_ansi_dialect):
    """Test the GreedyUntil grammar with brackets."""
    fs = KeywordSegment.make("foo")
    g = GreedyUntil(fs, code_only=False)
    with RootParseContext(dialect=fresh_ansi_dialect) as ctx:
        # Check that we can make it past the brackets
        assert len(g.match(bracket_seg_list, parse_context=ctx)) == 7


def test__parser__grammar_containsonly(seg_list):
    """Test the ContainsOnly grammar."""
    fs = KeywordSegment.make("foo")
    bs = KeywordSegment.make("bar")
    bas = KeywordSegment.make("baar")
    g0 = ContainsOnly(bs, bas)
    g1 = ContainsOnly("raw")
    g2 = ContainsOnly(fs, bas, bs)
    g3 = ContainsOnly(fs, bas, bs, code_only=False)
    with RootParseContext(dialect=None) as ctx:
        # Contains only, without matches for all shouldn't match
        assert not g0.match(seg_list, parse_context=ctx)
        # Contains only, with just the type should return the list as is
        assert g1.match(seg_list, parse_context=ctx) == seg_list
        # Contains only with matches for all should, as the matched versions
        assert g2.match(seg_list, parse_context=ctx).matched_segments == (
            bs("bar", seg_list[0].pos_marker),
            seg_list[1],  # This will be the whitespace segment
            fs("foo", seg_list[2].pos_marker),
            bas("baar", seg_list[3].pos_marker),
            seg_list[4],  # This will be the whitespace segment
        )
        # When we consider mode than code then it shouldn't work
        assert not g3.match(seg_list, parse_context=ctx)
<|MERGE_RESOLUTION|>--- conflicted
+++ resolved
@@ -1,372 +1,362 @@
-"""The Test file for The New Parser (Grammar Classes)."""
-
-import pytest
-import logging
-
-from sqlfluff.parser import RootParseContext
-<<<<<<< HEAD
-from sqlfluff.parser.grammar import (OneOf, Sequence, GreedyUntil, ContainsOnly,
-                                     Delimited, BaseGrammar, StartsWith)
-from sqlfluff.parser.segments_common import KeywordSegment, EphemeralSegment
-=======
-from sqlfluff.parser.grammar import (
-    OneOf,
-    Sequence,
-    GreedyUntil,
-    ContainsOnly,
-    Delimited,
-    BaseGrammar,
-    StartsWith,
-)
-from sqlfluff.parser.segments_common import KeywordSegment
->>>>>>> aa182d28
-from sqlfluff.dialects import ansi_dialect
-
-# NB: All of these tests depend somewhat on the KeywordSegment working as planned
-
-
-@pytest.fixture(scope="function")
-def seg_list(generate_test_segments):
-    """A preset list of segments for testing."""
-    return generate_test_segments(["bar", " \t ", "foo", "baar", " \t "])
-
-
-@pytest.fixture(scope="function")
-def bracket_seg_list(generate_test_segments):
-    """Another preset list of segments for testing."""
-    return generate_test_segments(
-        ["bar", " \t ", "(", "foo", "    ", ")", "baar", " \t ", "foo"]
-    )
-
-
-@pytest.fixture(scope="function")
-def fresh_ansi_dialect():
-    """Expand the ansi dialect for use."""
-    dialect = ansi_dialect
-    dialect.expand()
-    return dialect
-
-
-def test__parser__grammar__base__code_only_sensitive_match(seg_list):
-    """Test the _code_only_sensitive_match method of the BaseGrammar."""
-    fs = KeywordSegment.make("foo")
-    bs = KeywordSegment.make("bar")
-    with RootParseContext(dialect=None) as ctx:
-        # Matching the first element of the list
-        m = BaseGrammar._code_only_sensitive_match(seg_list, bs, ctx, code_only=False)
-        assert m.matched_segments == (bs("bar", seg_list[0].pos_marker),)
-        # Matching with a bit of whitespace before
-        m = BaseGrammar._code_only_sensitive_match(
-            seg_list[1:], fs, ctx, code_only=True
-        )
-        assert m.matched_segments == (seg_list[1], fs("foo", seg_list[2].pos_marker))
-        # Matching with a bit of whitespace before (not code_only)
-        m = BaseGrammar._code_only_sensitive_match(
-            seg_list[1:], fs, ctx, code_only=False
-        )
-        assert not m
-        # Matching with whitespace after
-        m = BaseGrammar._code_only_sensitive_match(
-            seg_list[:2], bs, ctx, code_only=True
-        )
-        assert m.matched_segments == (bs("bar", seg_list[0].pos_marker), seg_list[1])
-
-
-def test__parser__grammar__base__trim_non_code(seg_list):
-    """Test the _trim_non_code method of the BaseGrammar."""
-    assert BaseGrammar._trim_non_code(seg_list) == ((), seg_list[:4], (seg_list[4],))
-    assert BaseGrammar._trim_non_code(seg_list, code_only=False) == ((), seg_list, ())
-    assert BaseGrammar._trim_non_code(seg_list[1:]) == (
-        (seg_list[1],),
-        seg_list[2:4],
-        (seg_list[4],),
-    )
-
-
-def test__parser__grammar__base__look_ahead_match(seg_list):
-    """Test the _look_ahead_match method of the BaseGrammar."""
-    fs = KeywordSegment.make("foo")
-    bs = KeywordSegment.make("bar")
-
-    with RootParseContext(dialect=None) as ctx:
-        # Basic version, we should find bar first
-        m = BaseGrammar._look_ahead_match(seg_list, [fs, bs], ctx)
-        assert isinstance(m, tuple)
-        assert len(m) == 3
-        assert m[0] == ()
-        assert m[2] == bs
-        # NB the middle element is a match object
-        assert m[1].matched_segments == (bs("bar", seg_list[0].pos_marker),)
-
-        # Look ahead for foo
-        m = BaseGrammar._look_ahead_match(seg_list, [fs], ctx, code_only=False)
-        assert m[1].matched_segments == (fs("foo", seg_list[2].pos_marker),)
-
-        # Allow leading whitespace
-        m = BaseGrammar._look_ahead_match(seg_list, [fs], ctx, code_only=True)
-        assert m[1].matched_segments == (seg_list[1], fs("foo", seg_list[2].pos_marker))
-
-
-<<<<<<< HEAD
-def test__parser__grammar__base__checkpoing(seg_list):
-    """Test the _look_ahead_match method of the BaseGrammar."""
-    g = BaseGrammar(ephemeral_name='TestGrammar')
-
-    with RootParseContext(dialect=None) as ctx:
-        m = g._match(seg_list, ctx)
-        # Check we get an ephemeral segment
-        assert isinstance(m.matched_segments[0], EphemeralSegment)
-        chkpoint = m.matched_segments[0]
-        # Check it's got the same content.
-        assert chkpoint.segments == seg_list
-
-
-def test__parser__grammar__base__bracket_sensitive_look_ahead_match(bracket_seg_list, fresh_ansi_dialect):
-=======
-def test__parser__grammar__base__bracket_sensitive_look_ahead_match(
-    bracket_seg_list, fresh_ansi_dialect
-):
->>>>>>> aa182d28
-    """Test the _bracket_sensitive_look_ahead_match method of the BaseGrammar."""
-    fs = KeywordSegment.make("foo")
-    bs = KeywordSegment.make("bar")
-    # We need a dialect here to do bracket matching
-    with RootParseContext(dialect=fresh_ansi_dialect) as ctx:
-        # Basic version, we should find bar first
-        m = BaseGrammar._bracket_sensitive_look_ahead_match(
-            bracket_seg_list, [fs, bs], ctx
-        )
-        assert isinstance(m, tuple)
-        assert len(m) == 3
-        assert m[0] == ()
-        assert m[2] == bs
-        # NB the middle element is a match object
-        assert m[1].matched_segments == (bs("bar", bracket_seg_list[0].pos_marker),)
-
-        # Look ahead for foo, we should find the one AFTER the brackets, not the
-        # on IN the brackets.
-        m = BaseGrammar._bracket_sensitive_look_ahead_match(bracket_seg_list, [fs], ctx)
-        assert isinstance(m, tuple)
-        assert len(m) == 3
-        assert (
-            len(m[0]) == 7
-        )  # NB: The bracket segments will have been mutated, so we can't directly compare
-        assert m[2] == fs
-        # We'll end up matching the whitespace with the keyword
-        assert m[1].matched_segments == (
-            bracket_seg_list[7],
-            fs("foo", bracket_seg_list[8].pos_marker),
-        )
-
-
-@pytest.mark.parametrize("code_only", [True, False])
-def test__parser__grammar_oneof(seg_list, code_only):
-    """Test the OneOf grammar.
-
-    NB: Should behave the same regardless of code_only.
-
-    """
-    fs = KeywordSegment.make("foo")
-    bs = KeywordSegment.make("bar")
-    g = OneOf(fs, bs, code_only=code_only)
-    with RootParseContext(dialect=None) as ctx:
-        # Check directly
-        assert g.match(seg_list, parse_context=ctx).matched_segments == (
-            bs("bar", seg_list[0].pos_marker),
-        )
-        # Check with a bit of whitespace
-        assert not g.match(seg_list[1:], parse_context=ctx)
-
-
-def test__parser__grammar_oneof_exclude(seg_list):
-    """Test the OneOf grammar exclude option."""
-    fs = KeywordSegment.make("foo")
-    bs = KeywordSegment.make("bar")
-    g = OneOf(bs, exclude=Sequence(bs, fs))
-    with RootParseContext(dialect=None) as ctx:
-        # Just against the first alone
-        assert g.match(seg_list[:1], parse_context=ctx)
-        # Now with the bit to exclude invluded
-        assert not g.match(seg_list, parse_context=ctx)
-
-
-def test__parser__grammar_startswith_a(seg_list, fresh_ansi_dialect, caplog):
-    """Test the StartsWith grammar simply."""
-    baar = KeywordSegment.make("baar")
-    bar = KeywordSegment.make("bar")
-    with RootParseContext(dialect=fresh_ansi_dialect) as ctx:
-        with caplog.at_level(logging.DEBUG, logger="sqluff.parser"):
-            assert StartsWith(bar).match(seg_list, parse_context=ctx)
-            assert not StartsWith(baar).match(seg_list, parse_context=ctx)
-
-
-def test__parser__grammar_startswith_b(seg_list, fresh_ansi_dialect, caplog):
-    """Test the StartsWith grammar with a terminator (included & exluded)."""
-    baar = KeywordSegment.make("baar")
-    bar = KeywordSegment.make("bar")
-    with RootParseContext(dialect=fresh_ansi_dialect) as ctx:
-        with caplog.at_level(logging.DEBUG, logger="sqluff.parser"):
-            m = StartsWith(bar, terminator=baar).match(seg_list, parse_context=ctx)
-            assert len(m) == 3
-            m = StartsWith(bar, terminator=baar, include_terminator=True).match(
-                seg_list, parse_context=ctx
-            )
-            # NB: We'll end up matching the terminating whitespace too
-            assert len(m) == 5
-
-
-def test__parser__grammar_sequence(seg_list, caplog):
-    """Test the Sequence grammar."""
-    fs = KeywordSegment.make("foo")
-    bs = KeywordSegment.make("bar")
-    g = Sequence(bs, fs)
-    gc = Sequence(bs, fs, code_only=False)
-    with RootParseContext(dialect=None) as ctx:
-        with caplog.at_level(logging.DEBUG, logger="sqluff.parser"):
-            # Should be able to match the list using the normal matcher
-            logging.info("#### TEST 1")
-            m = g.match(seg_list, parse_context=ctx)
-            assert m
-            assert len(m) == 3
-            assert m.matched_segments == (
-                bs("bar", seg_list[0].pos_marker),
-                seg_list[1],  # This will be the whitespace segment
-                fs("foo", seg_list[2].pos_marker),
-            )
-            # Shouldn't with the code_only matcher
-            logging.info("#### TEST 2")
-            assert not gc.match(seg_list, parse_context=ctx)
-            # Shouldn't match even on the normal one if we don't start at the beginning
-            logging.info("#### TEST 2")
-            assert not g.match(seg_list[1:], parse_context=ctx)
-
-
-def test__parser__grammar_sequence_nested(seg_list, caplog):
-    """Test the Sequence grammar when nested."""
-    fs = KeywordSegment.make("foo")
-    bs = KeywordSegment.make("bar")
-    bas = KeywordSegment.make("baar")
-    g = Sequence(Sequence(bs, fs), bas)
-    with RootParseContext(dialect=None) as ctx:
-        with caplog.at_level(logging.DEBUG, logger="sqluff.parser"):
-            # Matching the start of the list shouldn't work
-            logging.info("#### TEST 1")
-            assert not g.match(seg_list[:2], parse_context=ctx)
-            # Matching the whole list should, and the result should be flat
-            logging.info("#### TEST 2")
-            assert g.match(seg_list, parse_context=ctx).matched_segments == (
-                bs("bar", seg_list[0].pos_marker),
-                seg_list[1],  # This will be the whitespace segment
-                fs("foo", seg_list[2].pos_marker),
-                bas("baar", seg_list[3].pos_marker)
-                # NB: No whitespace at the end, this shouldn't be consumed.
-            )
-
-
-def test__parser__grammar_delimited(caplog, generate_test_segments, fresh_ansi_dialect):
-    """Test the Delimited grammar."""
-    seg_list = generate_test_segments(["bar", " \t ", ",", "    ", "bar", "    "])
-    bs = KeywordSegment.make("bar")
-    comma = KeywordSegment.make(",", name="comma")
-    expectation = (
-        bs("bar", seg_list[0].pos_marker),
-        seg_list[1],  # This will be the whitespace segment
-        comma(",", seg_list[2].pos_marker),
-        seg_list[3],  # This will be the whitespace segment
-        bs("bar", seg_list[4].pos_marker),
-        seg_list[5],  # This will be the whitespace segment
-    )
-    g = Delimited(bs, delimiter=comma)
-    gt = Delimited(bs, delimiter=comma, allow_trailing=True)
-    with RootParseContext(dialect=fresh_ansi_dialect) as ctx:
-        with caplog.at_level(logging.DEBUG, logger="sqluff.parser"):
-            # Matching not quite the full list shouldn't work
-            logging.info("#### TEST 1")
-            assert not g.match(seg_list[:4], parse_context=ctx)
-            # Matching not quite the full list should work if we allow trailing
-            logging.info("#### TEST 1")
-            assert gt.match(seg_list[:4], parse_context=ctx)
-            # Matching up to 'bar' should
-            logging.info("#### TEST 3")
-            assert (
-                g._match(seg_list[:5], parse_context=ctx).matched_segments
-                == expectation[:5]
-            )
-            # Matching the full list ALSO should, because it's just whitespace
-            logging.info("#### TEST 4")
-            assert (
-                g.match(seg_list, parse_context=ctx).matched_segments == expectation[:6]
-            )
-            # We should have matched the trailing whitespace in this case.
-
-
-def test__parser__grammar_delimited_not_code_only(
-    caplog, generate_test_segments, fresh_ansi_dialect
-):
-    """Test the Delimited grammar when not code_only."""
-    seg_list_a = generate_test_segments(["bar", " \t ", ".", "    ", "bar"])
-    seg_list_b = generate_test_segments(["bar", ".", "bar"])
-    bs = KeywordSegment.make("bar")
-    dot = KeywordSegment.make(".", name="dot")
-    g = Delimited(bs, delimiter=dot, code_only=False)
-    with RootParseContext(dialect=fresh_ansi_dialect) as ctx:
-        with caplog.at_level(logging.DEBUG, logger="sqluff.parser"):
-            # Matching with whitespace shouldn't match
-            # TODO: dots should be parsed out EARLY
-            logging.info("#### TEST 1")
-            assert not g.match(seg_list_a, parse_context=ctx)
-            # Matching up to 'bar' should
-            logging.info("#### TEST 2")
-            assert g.match(seg_list_b, parse_context=ctx) is not None
-
-
-def test__parser__grammar_greedyuntil(seg_list, fresh_ansi_dialect):
-    """Test the GreedyUntil grammar."""
-    fs = KeywordSegment.make("foo")
-    bs = KeywordSegment.make("bar")
-    bas = KeywordSegment.make("baar")
-    g0 = GreedyUntil(bs)
-    g1 = GreedyUntil(fs, code_only=False)
-    g2 = GreedyUntil(bas)
-    with RootParseContext(dialect=fresh_ansi_dialect) as ctx:
-        # Greedy matching until the first item should return none
-        assert not g0.match(seg_list, parse_context=ctx)
-        # Greedy matching up to foo should return bar (as a raw!)
-        assert g1.match(seg_list, parse_context=ctx).matched_segments == seg_list[:1]
-        # Greedy matching up to baar should return bar, foo  (as a raw!)
-        assert g2.match(seg_list, parse_context=ctx).matched_segments == seg_list[:3]
-
-
-def test__parser__grammar_greedyuntil_bracketed(bracket_seg_list, fresh_ansi_dialect):
-    """Test the GreedyUntil grammar with brackets."""
-    fs = KeywordSegment.make("foo")
-    g = GreedyUntil(fs, code_only=False)
-    with RootParseContext(dialect=fresh_ansi_dialect) as ctx:
-        # Check that we can make it past the brackets
-        assert len(g.match(bracket_seg_list, parse_context=ctx)) == 7
-
-
-def test__parser__grammar_containsonly(seg_list):
-    """Test the ContainsOnly grammar."""
-    fs = KeywordSegment.make("foo")
-    bs = KeywordSegment.make("bar")
-    bas = KeywordSegment.make("baar")
-    g0 = ContainsOnly(bs, bas)
-    g1 = ContainsOnly("raw")
-    g2 = ContainsOnly(fs, bas, bs)
-    g3 = ContainsOnly(fs, bas, bs, code_only=False)
-    with RootParseContext(dialect=None) as ctx:
-        # Contains only, without matches for all shouldn't match
-        assert not g0.match(seg_list, parse_context=ctx)
-        # Contains only, with just the type should return the list as is
-        assert g1.match(seg_list, parse_context=ctx) == seg_list
-        # Contains only with matches for all should, as the matched versions
-        assert g2.match(seg_list, parse_context=ctx).matched_segments == (
-            bs("bar", seg_list[0].pos_marker),
-            seg_list[1],  # This will be the whitespace segment
-            fs("foo", seg_list[2].pos_marker),
-            bas("baar", seg_list[3].pos_marker),
-            seg_list[4],  # This will be the whitespace segment
-        )
-        # When we consider mode than code then it shouldn't work
-        assert not g3.match(seg_list, parse_context=ctx)
+"""The Test file for The New Parser (Grammar Classes)."""
+
+import pytest
+import logging
+
+from sqlfluff.parser import RootParseContext
+from sqlfluff.parser.grammar import (
+    OneOf,
+    Sequence,
+    GreedyUntil,
+    ContainsOnly,
+    Delimited,
+    BaseGrammar,
+    StartsWith,
+)
+from sqlfluff.parser.segments_common import KeywordSegment, EphemeralSegment
+from sqlfluff.dialects import ansi_dialect
+
+# NB: All of these tests depend somewhat on the KeywordSegment working as planned
+
+
+@pytest.fixture(scope="function")
+def seg_list(generate_test_segments):
+    """A preset list of segments for testing."""
+    return generate_test_segments(["bar", " \t ", "foo", "baar", " \t "])
+
+
+@pytest.fixture(scope="function")
+def bracket_seg_list(generate_test_segments):
+    """Another preset list of segments for testing."""
+    return generate_test_segments(
+        ["bar", " \t ", "(", "foo", "    ", ")", "baar", " \t ", "foo"]
+    )
+
+
+@pytest.fixture(scope="function")
+def fresh_ansi_dialect():
+    """Expand the ansi dialect for use."""
+    dialect = ansi_dialect
+    dialect.expand()
+    return dialect
+
+
+def test__parser__grammar__base__code_only_sensitive_match(seg_list):
+    """Test the _code_only_sensitive_match method of the BaseGrammar."""
+    fs = KeywordSegment.make("foo")
+    bs = KeywordSegment.make("bar")
+    with RootParseContext(dialect=None) as ctx:
+        # Matching the first element of the list
+        m = BaseGrammar._code_only_sensitive_match(seg_list, bs, ctx, code_only=False)
+        assert m.matched_segments == (bs("bar", seg_list[0].pos_marker),)
+        # Matching with a bit of whitespace before
+        m = BaseGrammar._code_only_sensitive_match(
+            seg_list[1:], fs, ctx, code_only=True
+        )
+        assert m.matched_segments == (seg_list[1], fs("foo", seg_list[2].pos_marker))
+        # Matching with a bit of whitespace before (not code_only)
+        m = BaseGrammar._code_only_sensitive_match(
+            seg_list[1:], fs, ctx, code_only=False
+        )
+        assert not m
+        # Matching with whitespace after
+        m = BaseGrammar._code_only_sensitive_match(
+            seg_list[:2], bs, ctx, code_only=True
+        )
+        assert m.matched_segments == (bs("bar", seg_list[0].pos_marker), seg_list[1])
+
+
+def test__parser__grammar__base__trim_non_code(seg_list):
+    """Test the _trim_non_code method of the BaseGrammar."""
+    assert BaseGrammar._trim_non_code(seg_list) == ((), seg_list[:4], (seg_list[4],))
+    assert BaseGrammar._trim_non_code(seg_list, code_only=False) == ((), seg_list, ())
+    assert BaseGrammar._trim_non_code(seg_list[1:]) == (
+        (seg_list[1],),
+        seg_list[2:4],
+        (seg_list[4],),
+    )
+
+
+def test__parser__grammar__base__look_ahead_match(seg_list):
+    """Test the _look_ahead_match method of the BaseGrammar."""
+    fs = KeywordSegment.make("foo")
+    bs = KeywordSegment.make("bar")
+
+    with RootParseContext(dialect=None) as ctx:
+        # Basic version, we should find bar first
+        m = BaseGrammar._look_ahead_match(seg_list, [fs, bs], ctx)
+        assert isinstance(m, tuple)
+        assert len(m) == 3
+        assert m[0] == ()
+        assert m[2] == bs
+        # NB the middle element is a match object
+        assert m[1].matched_segments == (bs("bar", seg_list[0].pos_marker),)
+
+        # Look ahead for foo
+        m = BaseGrammar._look_ahead_match(seg_list, [fs], ctx, code_only=False)
+        assert m[1].matched_segments == (fs("foo", seg_list[2].pos_marker),)
+
+        # Allow leading whitespace
+        m = BaseGrammar._look_ahead_match(seg_list, [fs], ctx, code_only=True)
+        assert m[1].matched_segments == (seg_list[1], fs("foo", seg_list[2].pos_marker))
+
+
+def test__parser__grammar__base__checkpoing(seg_list):
+    """Test the _look_ahead_match method of the BaseGrammar."""
+    g = BaseGrammar(ephemeral_name='TestGrammar')
+
+    with RootParseContext(dialect=None) as ctx:
+        m = g._match(seg_list, ctx)
+        # Check we get an ephemeral segment
+        assert isinstance(m.matched_segments[0], EphemeralSegment)
+        chkpoint = m.matched_segments[0]
+        # Check it's got the same content.
+        assert chkpoint.segments == seg_list
+
+
+def test__parser__grammar__base__bracket_sensitive_look_ahead_match(
+    bracket_seg_list, fresh_ansi_dialect
+):
+    """Test the _bracket_sensitive_look_ahead_match method of the BaseGrammar."""
+    fs = KeywordSegment.make("foo")
+    bs = KeywordSegment.make("bar")
+    # We need a dialect here to do bracket matching
+    with RootParseContext(dialect=fresh_ansi_dialect) as ctx:
+        # Basic version, we should find bar first
+        m = BaseGrammar._bracket_sensitive_look_ahead_match(
+            bracket_seg_list, [fs, bs], ctx
+        )
+        assert isinstance(m, tuple)
+        assert len(m) == 3
+        assert m[0] == ()
+        assert m[2] == bs
+        # NB the middle element is a match object
+        assert m[1].matched_segments == (bs("bar", bracket_seg_list[0].pos_marker),)
+
+        # Look ahead for foo, we should find the one AFTER the brackets, not the
+        # on IN the brackets.
+        m = BaseGrammar._bracket_sensitive_look_ahead_match(bracket_seg_list, [fs], ctx)
+        assert isinstance(m, tuple)
+        assert len(m) == 3
+        assert (
+            len(m[0]) == 7
+        )  # NB: The bracket segments will have been mutated, so we can't directly compare
+        assert m[2] == fs
+        # We'll end up matching the whitespace with the keyword
+        assert m[1].matched_segments == (
+            bracket_seg_list[7],
+            fs("foo", bracket_seg_list[8].pos_marker),
+        )
+
+
+@pytest.mark.parametrize("code_only", [True, False])
+def test__parser__grammar_oneof(seg_list, code_only):
+    """Test the OneOf grammar.
+
+    NB: Should behave the same regardless of code_only.
+
+    """
+    fs = KeywordSegment.make("foo")
+    bs = KeywordSegment.make("bar")
+    g = OneOf(fs, bs, code_only=code_only)
+    with RootParseContext(dialect=None) as ctx:
+        # Check directly
+        assert g.match(seg_list, parse_context=ctx).matched_segments == (
+            bs("bar", seg_list[0].pos_marker),
+        )
+        # Check with a bit of whitespace
+        assert not g.match(seg_list[1:], parse_context=ctx)
+
+
+def test__parser__grammar_oneof_exclude(seg_list):
+    """Test the OneOf grammar exclude option."""
+    fs = KeywordSegment.make("foo")
+    bs = KeywordSegment.make("bar")
+    g = OneOf(bs, exclude=Sequence(bs, fs))
+    with RootParseContext(dialect=None) as ctx:
+        # Just against the first alone
+        assert g.match(seg_list[:1], parse_context=ctx)
+        # Now with the bit to exclude invluded
+        assert not g.match(seg_list, parse_context=ctx)
+
+
+def test__parser__grammar_startswith_a(seg_list, fresh_ansi_dialect, caplog):
+    """Test the StartsWith grammar simply."""
+    baar = KeywordSegment.make("baar")
+    bar = KeywordSegment.make("bar")
+    with RootParseContext(dialect=fresh_ansi_dialect) as ctx:
+        with caplog.at_level(logging.DEBUG, logger="sqluff.parser"):
+            assert StartsWith(bar).match(seg_list, parse_context=ctx)
+            assert not StartsWith(baar).match(seg_list, parse_context=ctx)
+
+
+def test__parser__grammar_startswith_b(seg_list, fresh_ansi_dialect, caplog):
+    """Test the StartsWith grammar with a terminator (included & exluded)."""
+    baar = KeywordSegment.make("baar")
+    bar = KeywordSegment.make("bar")
+    with RootParseContext(dialect=fresh_ansi_dialect) as ctx:
+        with caplog.at_level(logging.DEBUG, logger="sqluff.parser"):
+            m = StartsWith(bar, terminator=baar).match(seg_list, parse_context=ctx)
+            assert len(m) == 3
+            m = StartsWith(bar, terminator=baar, include_terminator=True).match(
+                seg_list, parse_context=ctx
+            )
+            # NB: We'll end up matching the terminating whitespace too
+            assert len(m) == 5
+
+
+def test__parser__grammar_sequence(seg_list, caplog):
+    """Test the Sequence grammar."""
+    fs = KeywordSegment.make("foo")
+    bs = KeywordSegment.make("bar")
+    g = Sequence(bs, fs)
+    gc = Sequence(bs, fs, code_only=False)
+    with RootParseContext(dialect=None) as ctx:
+        with caplog.at_level(logging.DEBUG, logger="sqluff.parser"):
+            # Should be able to match the list using the normal matcher
+            logging.info("#### TEST 1")
+            m = g.match(seg_list, parse_context=ctx)
+            assert m
+            assert len(m) == 3
+            assert m.matched_segments == (
+                bs("bar", seg_list[0].pos_marker),
+                seg_list[1],  # This will be the whitespace segment
+                fs("foo", seg_list[2].pos_marker),
+            )
+            # Shouldn't with the code_only matcher
+            logging.info("#### TEST 2")
+            assert not gc.match(seg_list, parse_context=ctx)
+            # Shouldn't match even on the normal one if we don't start at the beginning
+            logging.info("#### TEST 2")
+            assert not g.match(seg_list[1:], parse_context=ctx)
+
+
+def test__parser__grammar_sequence_nested(seg_list, caplog):
+    """Test the Sequence grammar when nested."""
+    fs = KeywordSegment.make("foo")
+    bs = KeywordSegment.make("bar")
+    bas = KeywordSegment.make("baar")
+    g = Sequence(Sequence(bs, fs), bas)
+    with RootParseContext(dialect=None) as ctx:
+        with caplog.at_level(logging.DEBUG, logger="sqluff.parser"):
+            # Matching the start of the list shouldn't work
+            logging.info("#### TEST 1")
+            assert not g.match(seg_list[:2], parse_context=ctx)
+            # Matching the whole list should, and the result should be flat
+            logging.info("#### TEST 2")
+            assert g.match(seg_list, parse_context=ctx).matched_segments == (
+                bs("bar", seg_list[0].pos_marker),
+                seg_list[1],  # This will be the whitespace segment
+                fs("foo", seg_list[2].pos_marker),
+                bas("baar", seg_list[3].pos_marker)
+                # NB: No whitespace at the end, this shouldn't be consumed.
+            )
+
+
+def test__parser__grammar_delimited(caplog, generate_test_segments, fresh_ansi_dialect):
+    """Test the Delimited grammar."""
+    seg_list = generate_test_segments(["bar", " \t ", ",", "    ", "bar", "    "])
+    bs = KeywordSegment.make("bar")
+    comma = KeywordSegment.make(",", name="comma")
+    expectation = (
+        bs("bar", seg_list[0].pos_marker),
+        seg_list[1],  # This will be the whitespace segment
+        comma(",", seg_list[2].pos_marker),
+        seg_list[3],  # This will be the whitespace segment
+        bs("bar", seg_list[4].pos_marker),
+        seg_list[5],  # This will be the whitespace segment
+    )
+    g = Delimited(bs, delimiter=comma)
+    gt = Delimited(bs, delimiter=comma, allow_trailing=True)
+    with RootParseContext(dialect=fresh_ansi_dialect) as ctx:
+        with caplog.at_level(logging.DEBUG, logger="sqluff.parser"):
+            # Matching not quite the full list shouldn't work
+            logging.info("#### TEST 1")
+            assert not g.match(seg_list[:4], parse_context=ctx)
+            # Matching not quite the full list should work if we allow trailing
+            logging.info("#### TEST 1")
+            assert gt.match(seg_list[:4], parse_context=ctx)
+            # Matching up to 'bar' should
+            logging.info("#### TEST 3")
+            assert (
+                g._match(seg_list[:5], parse_context=ctx).matched_segments
+                == expectation[:5]
+            )
+            # Matching the full list ALSO should, because it's just whitespace
+            logging.info("#### TEST 4")
+            assert (
+                g.match(seg_list, parse_context=ctx).matched_segments == expectation[:6]
+            )
+            # We should have matched the trailing whitespace in this case.
+
+
+def test__parser__grammar_delimited_not_code_only(
+    caplog, generate_test_segments, fresh_ansi_dialect
+):
+    """Test the Delimited grammar when not code_only."""
+    seg_list_a = generate_test_segments(["bar", " \t ", ".", "    ", "bar"])
+    seg_list_b = generate_test_segments(["bar", ".", "bar"])
+    bs = KeywordSegment.make("bar")
+    dot = KeywordSegment.make(".", name="dot")
+    g = Delimited(bs, delimiter=dot, code_only=False)
+    with RootParseContext(dialect=fresh_ansi_dialect) as ctx:
+        with caplog.at_level(logging.DEBUG, logger="sqluff.parser"):
+            # Matching with whitespace shouldn't match
+            # TODO: dots should be parsed out EARLY
+            logging.info("#### TEST 1")
+            assert not g.match(seg_list_a, parse_context=ctx)
+            # Matching up to 'bar' should
+            logging.info("#### TEST 2")
+            assert g.match(seg_list_b, parse_context=ctx) is not None
+
+
+def test__parser__grammar_greedyuntil(seg_list, fresh_ansi_dialect):
+    """Test the GreedyUntil grammar."""
+    fs = KeywordSegment.make("foo")
+    bs = KeywordSegment.make("bar")
+    bas = KeywordSegment.make("baar")
+    g0 = GreedyUntil(bs)
+    g1 = GreedyUntil(fs, code_only=False)
+    g2 = GreedyUntil(bas)
+    with RootParseContext(dialect=fresh_ansi_dialect) as ctx:
+        # Greedy matching until the first item should return none
+        assert not g0.match(seg_list, parse_context=ctx)
+        # Greedy matching up to foo should return bar (as a raw!)
+        assert g1.match(seg_list, parse_context=ctx).matched_segments == seg_list[:1]
+        # Greedy matching up to baar should return bar, foo  (as a raw!)
+        assert g2.match(seg_list, parse_context=ctx).matched_segments == seg_list[:3]
+
+
+def test__parser__grammar_greedyuntil_bracketed(bracket_seg_list, fresh_ansi_dialect):
+    """Test the GreedyUntil grammar with brackets."""
+    fs = KeywordSegment.make("foo")
+    g = GreedyUntil(fs, code_only=False)
+    with RootParseContext(dialect=fresh_ansi_dialect) as ctx:
+        # Check that we can make it past the brackets
+        assert len(g.match(bracket_seg_list, parse_context=ctx)) == 7
+
+
+def test__parser__grammar_containsonly(seg_list):
+    """Test the ContainsOnly grammar."""
+    fs = KeywordSegment.make("foo")
+    bs = KeywordSegment.make("bar")
+    bas = KeywordSegment.make("baar")
+    g0 = ContainsOnly(bs, bas)
+    g1 = ContainsOnly("raw")
+    g2 = ContainsOnly(fs, bas, bs)
+    g3 = ContainsOnly(fs, bas, bs, code_only=False)
+    with RootParseContext(dialect=None) as ctx:
+        # Contains only, without matches for all shouldn't match
+        assert not g0.match(seg_list, parse_context=ctx)
+        # Contains only, with just the type should return the list as is
+        assert g1.match(seg_list, parse_context=ctx) == seg_list
+        # Contains only with matches for all should, as the matched versions
+        assert g2.match(seg_list, parse_context=ctx).matched_segments == (
+            bs("bar", seg_list[0].pos_marker),
+            seg_list[1],  # This will be the whitespace segment
+            fs("foo", seg_list[2].pos_marker),
+            bas("baar", seg_list[3].pos_marker),
+            seg_list[4],  # This will be the whitespace segment
+        )
+        # When we consider mode than code then it shouldn't work
+        assert not g3.match(seg_list, parse_context=ctx)